--- conflicted
+++ resolved
@@ -40,11 +40,8 @@
   onSelectedRowsChange?: (rows: TData[]) => void;
   enableGrouping?: boolean;
   groupBy?: string[];
-<<<<<<< HEAD
   meta?: TableMeta<TData>;
-=======
   defaultSorting?: SortingState;
->>>>>>> 2b4e88a3
 }
 
 export function DataTable<TData extends DataWithId, TValue>({
@@ -56,11 +53,8 @@
   onSelectedRowsChange,
   enableGrouping = false,
   groupBy = [],
-<<<<<<< HEAD
   meta,
-=======
   defaultSorting = [],
->>>>>>> 2b4e88a3
 }: DataTableProps<TData, TValue>) {
   const [sorting, setSorting] = useState<SortingState>(defaultSorting);
   const [rowSelection, setRowSelection] = useState<RowSelectionState>({});
